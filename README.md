<<<<<<< HEAD

# Agent

# Engine
=======
# Engine

You still need to manually copy the assets:
cp -r assets /opt/homebrew/Cellar/python@3.13/3.13.3/Frameworks/Python.framework/Versions/3.13/Resources/Python.app/Contents/MacOS/

Also add centered.glb becuase it's size is over 100mb
>>>>>>> 67a8b7fc
<|MERGE_RESOLUTION|>--- conflicted
+++ resolved
@@ -1,13 +1,9 @@
-<<<<<<< HEAD
 
 # Agent
 
-# Engine
-=======
 # Engine
 
 You still need to manually copy the assets:
 cp -r assets /opt/homebrew/Cellar/python@3.13/3.13.3/Frameworks/Python.framework/Versions/3.13/Resources/Python.app/Contents/MacOS/
 
-Also add centered.glb becuase it's size is over 100mb
->>>>>>> 67a8b7fc
+Also add centered.glb becuase it's size is over 100mb